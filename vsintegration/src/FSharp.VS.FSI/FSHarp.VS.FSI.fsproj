--- conflicted
+++ resolved
@@ -68,12 +68,8 @@
     <Compile Include="fsiSessionToolWindow.fs" />
     <Compile Include="fsiPackageHooks.fs" />
     <Compile Include="fsiPackage.fs" />
-<<<<<<< HEAD
-    <EmbeddedResource Include="Properties.resx" GenerateSource="true">
-=======
     <EmbeddedResource Include="Properties.resx">
       <GenerateSource>true</GenerateSource>
->>>>>>> 69ac9afc
       <GeneratedModuleName>Microsoft.VisualStudio.FSharp.Interactive.SRProperties</GeneratedModuleName>
       <GenerateLegacyCode>true</GenerateLegacyCode>
       <ManifestResourceName>Properties</ManifestResourceName>
