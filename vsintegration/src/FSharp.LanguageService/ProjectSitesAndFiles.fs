--- conflicted
+++ resolved
@@ -249,12 +249,8 @@
                | Some site -> site
                | None -> ProjectSitesAndFiles.ProjectSiteOfSingleFile(filename)
 
-<<<<<<< HEAD
             let parsingOptions,_ = checker.GetParsingOptionsFromCommandLineArgs(site.CompilerFlags() |> Array.toList)
             CompilerEnvironment.GetCompilationDefinesForEditing(filename,parsingOptions)
-=======
-            CompilerEnvironment.GetCompilationDefinesForEditing(filename,site.CompilationOptions |> Array.toList)
->>>>>>> d26de72f
 
 
     member art.TryFindOwningProject_DEPRECATED(rdt:IVsRunningDocumentTable, filename) = 
