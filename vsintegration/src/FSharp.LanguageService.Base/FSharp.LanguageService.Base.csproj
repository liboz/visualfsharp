﻿<?xml version="1.0" encoding="utf-8"?>
<!-- Copyright (c) Microsoft Corporation.  All Rights Reserved.  See License.txt in the project root for license information.-->
<Project ToolsVersion="15.0" DefaultTargets="Build" xmlns="http://schemas.microsoft.com/developer/msbuild/2003">
  <PropertyGroup>
    <FSharpSourcesRoot>$(MSBuildProjectDirectory)\..\..\..\src</FSharpSourcesRoot>
    <ProjectLanguage>CSharp</ProjectLanguage>
    <MicroBuildAssemblyVersion>15.4.1.0</MicroBuildAssemblyVersion>
    <MicroBuildAssemblyFileLanguage>cs</MicroBuildAssemblyFileLanguage>
  </PropertyGroup>
  <PropertyGroup>
    <Configuration Condition=" '$(Configuration)' == '' ">Debug</Configuration>
    <TargetDotnetProfile Condition=" '$(TargetDotnetProfile)' == '' ">net40</TargetDotnetProfile>
    <OutputPath>$(FSharpSourcesRoot)\..\$(Configuration)\$(TargetDotnetProfile)\bin</OutputPath>
    <Platform Condition=" '$(Platform)' == '' ">AnyCPU</Platform>
    <ProjectGuid>{1C5C163C-37EA-4A3C-8CCC-0D34B74BF8EF}</ProjectGuid>
    <OutputType>Library</OutputType>
    <AppDesignerFolder>Properties</AppDesignerFolder>
    <RootNamespace>FSharp.LanguageService.Base</RootNamespace>
    <AssemblyName>FSharp.LanguageService.Base</AssemblyName>
    <TargetType>LIBRARY</TargetType>
    <UseVsVersion>true</UseVsVersion>
    <NoWarn>$(NoWarn);3001,3002,3003</NoWarn>
    <DefineConstants>$(DefineConstants);UITHREAD_FOR_LANGUAGESERVICE</DefineConstants>
    <TargetFrameworkVersion>v4.6</TargetFrameworkVersion>
    <TargetFrameworkProfile>
    </TargetFrameworkProfile>
    <AutoGenerateBindingRedirects>true</AutoGenerateBindingRedirects>
    <ImportVSSDKTargets>true</ImportVSSDKTargets>
    <CreateVsixContainer>false</CreateVsixContainer>
    <DeployExtension>false</DeployExtension>
    <UseCodebase>true</UseCodebase>
    <GeneratePkgDefFile>true</GeneratePkgDefFile>
    <IncludePkgdefInVSIXContainer>true</IncludePkgdefInVSIXContainer>
  </PropertyGroup>
<<<<<<< HEAD
  <PropertyGroup>
    <SignAssembly>true</SignAssembly>
    <AssemblyOriginatorKeyFile>$(FSharpSourcesRoot)\fsharp\msft.pubkey</AssemblyOriginatorKeyFile>
    <DefineConstants>STRONG_NAME_AND_DELAY_SIGN_FSHARP_COMPILER_WITH_MSFT_KEY;$(DefineConstants)</DefineConstants>
    <StrongNames>true</StrongNames>
    <DelaySign>true</DelaySign>
  </PropertyGroup>
=======
  <ItemGroup>
    <FilesToLocalize Include="$(OutDir)$(AssemblyName).dll">
      <TranslationFile>$(FSharpSourcesRoot)\..\loc\lcl\{Lang}\$(AssemblyName).dll.lcl</TranslationFile>
      <LciCommentFile>$(FSharpSourcesRoot)\..\loc\lci\$(AssemblyName).dll.lci</LciCommentFile>
      <HasLceComments>false</HasLceComments>
      <InProject>false</InProject>
    </FilesToLocalize>
  </ItemGroup>
>>>>>>> 3f667b5f
  <Import Project="$(FSharpSourcesRoot)\FSharpSource.settings.targets" />
  <ItemGroup>
    <ProjectReference Include="..\FSharp.VS.FSI\FSharp.VS.FSI.fsproj">
      <Project>{991dcf75-c2eb-42b6-9a0d-aa1d2409d519}</Project>
      <Name>FSharp.VS.FSI</Name>
    </ProjectReference>
    <Reference Include="Microsoft.Build.Framework, Version=$(VisualStudioVersion).0.0, Culture=neutral, PublicKeyToken=b03f5f7f11d50a3a">
      <HintPath>$(FSharpSourcesRoot)\..\packages\Microsoft.VisualFSharp.Msbuild.15.0.1.0.1\lib\net45\Microsoft.Build.Framework.dll</HintPath>
    </Reference>
    <Reference Include="microsoft.msxml">
      <HintPath>$(FSharpSourcesRoot)\..\packages\Microsoft.MSXML.8.0.0-alpha\lib\net46\microsoft.msxml.dll</HintPath>
    </Reference>
    <Reference Include="System.Drawing" />
    <Reference Include="System" />
    <Reference Include="System.Core" />
    <Reference Include="System.Data" />
    <Reference Include="System.Windows.Forms" />
    <Reference Include="System.Xml" />
  </ItemGroup>
  <ItemGroup>
    <Reference Include="EnvDTE.dll">
      <HintPath>$(FSharpSourcesRoot)\..\packages\EnvDTE.8.0.1\lib\net10\EnvDTE.dll</HintPath>
      <Private>True</Private>
    </Reference>
    <Reference Include="EnvDTE80.dll">
      <HintPath>$(FSharpSourcesRoot)\..\packages\EnvDTE80.8.0.1\lib\net10\EnvDTE80.dll</HintPath>
      <Private>True</Private>
    </Reference>
    <Reference Include="VSLangProj">
      <HintPath>$(FSharpSourcesRoot)\..\packages\VSSDK.VSLangProj.7.0.4\lib\net20\VSLangProj.dll</HintPath>
      <Private>True</Private>
    </Reference>
    <Reference Include="VSLangProj80">
      <HintPath>$(FSharpSourcesRoot)\..\packages\VSSDK.VSLangProj.8.8.0.4\lib\net20\VSLangProj80.dll</HintPath>
      <Private>True</Private>
    </Reference>
    <Reference Include="Microsoft.VisualStudio.OLE.Interop">
      <HintPath>$(FSharpSourcesRoot)\..\packages\Microsoft.VisualStudio.OLE.Interop.7.10.6070\lib\Microsoft.VisualStudio.OLE.Interop.dll</HintPath>
      <Private>True</Private>
    </Reference>
    <Reference Include="Microsoft.VisualStudio.Shell.Immutable.10.0">
      <HintPath>$(FSharpSourcesRoot)\..\packages\Microsoft.VisualStudio.Shell.Immutable.10.0.10.0.30319\lib\net40\Microsoft.VisualStudio.Shell.Immutable.10.0.dll</HintPath>
      <Private>True</Private>
    </Reference>
    <Reference Include="Microsoft.VisualStudio.Shell.Immutable.11.0">
      <HintPath>$(FSharpSourcesRoot)\..\packages\Microsoft.VisualStudio.Shell.Immutable.11.0.11.0.50727\lib\net45\Microsoft.VisualStudio.Shell.Immutable.11.0.dll</HintPath>
      <Private>True</Private>
    </Reference>
    <Reference Include="Microsoft.VisualStudio.Shell.Interop">
      <HintPath>$(FSharpSourcesRoot)\..\packages\Microsoft.VisualStudio.Shell.Interop.7.10.6071\lib\Microsoft.VisualStudio.Shell.Interop.dll</HintPath>
      <Private>True</Private>
    </Reference>
    <Reference Include="Microsoft.VisualStudio.Shell.Interop.8.0">
      <HintPath>$(FSharpSourcesRoot)\..\packages\Microsoft.VisualStudio.Shell.Interop.8.0.8.0.50727\lib\Microsoft.VisualStudio.Shell.Interop.8.0.dll</HintPath>
      <Private>True</Private>
    </Reference>
    <Reference Include="Microsoft.VisualStudio.Shell.Interop.9.0">
      <HintPath>$(FSharpSourcesRoot)\..\packages\Microsoft.VisualStudio.Shell.Interop.9.0.9.0.30729\lib\Microsoft.VisualStudio.Shell.Interop.9.0.dll</HintPath>
      <Private>True</Private>
    </Reference>
    <Reference Include="Microsoft.VisualStudio.Shell.Interop.10.0">
      <HintPath>$(FSharpSourcesRoot)\..\packages\Microsoft.VisualStudio.Shell.Interop.10.0.10.0.30319\lib\Microsoft.VisualStudio.Shell.Interop.10.0.dll</HintPath>
      <Private>True</Private>
    </Reference>
    <Reference Include="Microsoft.VisualStudio.Shell.Interop.11.0">
      <HintPath>$(FSharpSourcesRoot)\..\packages\Microsoft.VisualStudio.Shell.Interop.11.0.11.0.61030\lib\Microsoft.VisualStudio.Shell.Interop.11.0.dll</HintPath>
      <Private>True</Private>
    </Reference>
    <Reference Include="Microsoft.VisualStudio.ProjectAggregator">
      <HintPath>$(FSharpSourcesRoot)\..\packages\Microsoft.VisualStudio.ProjectAggregator.8.0.50727\lib\net45\Microsoft.VisualStudio.ProjectAggregator.dll</HintPath>
      <Private>True</Private>
    </Reference>
    <Reference Include="Microsoft.VisualStudio.TextManager.Interop">
      <HintPath>$(FSharpSourcesRoot)\..\packages\Microsoft.VisualStudio.TextManager.Interop.7.10.6070\lib\Microsoft.VisualStudio.TextManager.Interop.dll</HintPath>
      <Private>True</Private>
    </Reference>
    <Reference Include="Microsoft.VisualStudio.TextManager.Interop.8.0">
      <HintPath>$(FSharpSourcesRoot)\..\packages\Microsoft.VisualStudio.TextManager.Interop.8.0.8.0.50727\lib\Microsoft.VisualStudio.TextManager.Interop.8.0.dll</HintPath>
      <Private>True</Private>
    </Reference>
    <Reference Include="Microsoft.VisualStudio.Designer.Interfaces">
      <HintPath>$(FSharpSourcesRoot)\..\packages\Microsoft.VisualStudio.Designer.Interfaces.1.1.4322\lib\microsoft.visualstudio.designer.interfaces.dll</HintPath>
    </Reference>
    <Reference Include="Microsoft.VisualStudio.VSHelp">
      <HintPath>$(FSharpSourcesRoot)\..\packages\VSSDK.VSHelp.7.0.4\lib\net20\Microsoft.VisualStudio.VSHelp.dll</HintPath>
      <Private>True</Private>
    </Reference>
    <Reference Include="Microsoft.VisualStudio.Threading">
      <HintPath>$(FSharpSourcesRoot)\..\packages\Microsoft.VisualStudio.Threading.$(MicrosoftVisualStudioThreadingVersion)\lib\net45\Microsoft.VisualStudio.Threading.dll</HintPath>
    </Reference>
    <Reference Include="Microsoft.VisualStudio.Shell.$(RoslynVSBinariesVersion), Version=$(RoslynVSBinariesVersion).0.0, Culture=neutral, PublicKeyToken=b03f5f7f11d50a3a">
      <HintPath>$(FSharpSourcesRoot)\..\packages\Microsoft.VisualStudio.Shell.$(RoslynVSBinariesVersion).$(RoslynVSPackagesVersion)\lib\Microsoft.VisualStudio.Shell.$(RoslynVSBinariesVersion).dll</HintPath>
    </Reference>
    <Reference Include="Microsoft.VisualStudio.Shell.Framework, Version=$(RoslynVSBinariesVersion).0.0, Culture=neutral, PublicKeyToken=b03f5f7f11d50a3a">
      <HintPath>$(FSharpSourcesRoot)\..\packages\Microsoft.VisualStudio.Shell.Framework.$(RoslynVSPackagesVersion)\lib\net45\Microsoft.VisualStudio.Shell.Framework.dll</HintPath>
    </Reference>
    <Reference Include="Microsoft.VisualStudio.Editor, Version=$(RoslynVSBinariesVersion).0.0, Culture=neutral, PublicKeyToken=b03f5f7f11d50a3a">
      <HintPath>$(FSharpSourcesRoot)\..\packages\Microsoft.VisualStudio.Editor.$(RoslynVSPackagesVersion)\lib\net45\Microsoft.VisualStudio.Editor.dll</HintPath>
    </Reference>
    <Reference Include="Microsoft.VisualStudio.Text.UI, Version=$(RoslynVSBinariesVersion).0.0, Culture=neutral, PublicKeyToken=b03f5f7f11d50a3a">
      <HintPath>$(FSharpSourcesRoot)\..\packages\Microsoft.VisualStudio.Text.UI.$(RoslynVSPackagesVersion)\lib\net45\Microsoft.VisualStudio.Text.UI.dll</HintPath>
    </Reference>
    <Reference Include="Microsoft.VisualStudio.Text.UI.Wpf, Version=$(RoslynVSBinariesVersion).0.0, Culture=neutral, PublicKeyToken=b03f5f7f11d50a3a">
      <HintPath>$(FSharpSourcesRoot)\..\packages\Microsoft.VisualStudio.Text.UI.Wpf.$(RoslynVSPackagesVersion)\lib\net45\Microsoft.VisualStudio.Text.UI.Wpf.dll</HintPath>
    </Reference>
    <Reference Include="Microsoft.VisualStudio.Text.Data, Version=$(RoslynVSBinariesVersion).0.0, Culture=neutral, PublicKeyToken=b03f5f7f11d50a3a">
      <HintPath>$(FSharpSourcesRoot)\..\packages\Microsoft.VisualStudio.Text.Data.$(RoslynVSPackagesVersion)\lib\net45\Microsoft.VisualStudio.Text.Data.dll</HintPath>
    </Reference>
    <Reference Include="Microsoft.VisualStudio.Text.Logic, Version=$(RoslynVSBinariesVersion).0.0, Culture=neutral, PublicKeyToken=b03f5f7f11d50a3a">
      <HintPath>$(FSharpSourcesRoot)\..\packages\Microsoft.VisualStudio.Text.Logic.$(RoslynVSPackagesVersion)\lib\net45\Microsoft.VisualStudio.Text.Logic.dll</HintPath>
    </Reference>
    <Reference Include="Microsoft.VisualStudio.CoreUtility, Version=$(RoslynVSBinariesVersion).0.0, Culture=neutral, PublicKeyToken=b03f5f7f11d50a3a">
      <HintPath>$(FSharpSourcesRoot)\..\packages\Microsoft.VisualStudio.CoreUtility.$(RoslynVSPackagesVersion)\lib\net45\Microsoft.VisualStudio.CoreUtility.dll</HintPath>
    </Reference>
    <Reference Include="Microsoft.VisualStudio.Utilities, Version=$(RoslynVSBinariesVersion).0.0, Culture=neutral, PublicKeyToken=b03f5f7f11d50a3a">
      <HintPath>$(FSharpSourcesRoot)\..\packages\Microsoft.VisualStudio.Utilities.$(RoslynVSPackagesVersion)\lib\net45\Microsoft.VisualStudio.Utilities.dll</HintPath>
    </Reference>
    <Reference Include="Microsoft.VisualStudio.Shell.Design, Version=$(RoslynVSBinariesVersion).0.0, Culture=neutral, PublicKeyToken=b03f5f7f11d50a3a">
      <HintPath>$(FSharpSourcesRoot)\..\packages\Microsoft.VisualStudio.Shell.Design.$(RoslynVSPackagesVersion)\lib\net45\Microsoft.VisualStudio.Shell.Design.dll</HintPath>
    </Reference>
    <Reference Include="Microsoft.VisualStudio.Shell.$(RoslynVSBinariesVersion), Version=$(RoslynVSBinariesVersion).0.0, Culture=neutral, PublicKeyToken=b03f5f7f11d50a3a">
      <HintPath>$(FSharpSourcesRoot)\..\packages\Microsoft.VisualStudio.Shell.$(RoslynVSBinariesVersion).$(RoslynVSPackagesVersion)\lib\Microsoft.VisualStudio.Shell.$(RoslynVSBinariesVersion).dll</HintPath>
    </Reference>
    <Reference Include="Microsoft.VisualStudio.Package.LanguageService.$(RoslynVSBinariesVersion), Version=$(RoslynVSBinariesVersion).0.0, Culture=neutral, PublicKeyToken=b03f5f7f11d50a3a">
      <HintPath>$(FSharpSourcesRoot)\..\packages\Microsoft.VisualStudio.Package.LanguageService.$(RoslynVSBinariesVersion).$(RoslynVSPackagesVersion)\lib\Microsoft.VisualStudio.Package.LanguageService.$(RoslynVSBinariesVersion).dll</HintPath>
    </Reference>
    <Reference Include="Microsoft.VisualStudio.Language.StandardClassification, Version=$(RoslynVSBinariesVersion).0.0, Culture=neutral, PublicKeyToken=b03f5f7f11d50a3a">
      <HintPath>$(FSharpSourcesRoot)\..\packages\Microsoft.VisualStudio.Language.StandardClassification.$(RoslynVSPackagesVersion)\lib\net45\Microsoft.VisualStudio.Language.StandardClassification.dll</HintPath>
    </Reference>
    <Reference Include="Microsoft.VisualStudio.ComponentModelHost, Version=$(RoslynVSBinariesVersion).0.0, Culture=neutral, PublicKeyToken=b03f5f7f11d50a3a">
      <HintPath>$(FSharpSourcesRoot)\..\packages\Microsoft.VisualStudio.ComponentModelHost.15.0.26201-alpha\lib\net46\Microsoft.VisualStudio.ComponentModelHost.dll</HintPath>
    </Reference>
    <Reference Include="System.Collections.Immutable">
      <HintPath>$(FSharpSourcesRoot)\..\packages\System.Collections.Immutable.$(SystemCollectionsImmutableVersion)\lib\portable-net45+win8+wp8+wpa81\System.Collections.Immutable.dll</HintPath>
      <Private>True</Private>
    </Reference>
    <ProjectReference Include="$(FSharpSourcesRoot)\fsharp\FSharp.Core\FSharp.Core.fsproj">
      <Project>{DED3BBD7-53F4-428A-8C9F-27968E768605}</Project>
      <Name>FSharp.Core</Name>
    </ProjectReference>
  </ItemGroup>
  <ItemGroup>
    <Compile Include="InternalsVisibleTo.cs" />
    <Compile Include="Interfaces.cs" />
    <Compile Include="CodeWindowManager.cs" />
    <Compile Include="Colorizer.cs" />
    <Compile Include="DocumentProperties.cs" />
    <Compile Include="DocumentTask.cs" />
    <Compile Include="EditArray.cs" />
    <Compile Include="EditorView.cs" />
    <Compile Include="ExpansionProvider.cs" />
    <Compile Include="ExternDll.cs" />
    <Compile Include="LanguageService.cs" />
    <Compile Include="PatternMatcher\ArrayBuilder.cs" />
    <Compile Include="PatternMatcher\ArrayBuilder.Enumerator.cs" />
    <Compile Include="PatternMatcher\ArraySlice.cs" />
    <Compile Include="PatternMatcher\BKTree.Builder.cs" />
    <Compile Include="PatternMatcher\BKTree.cs" />
    <Compile Include="PatternMatcher\BKTree.Edge.cs" />
    <Compile Include="PatternMatcher\BKTree.Node.cs" />
    <Compile Include="PatternMatcher\CaseSensitiveComparison.cs" />
    <Compile Include="PatternMatcher\EditDistance.cs" />
    <Compile Include="PatternMatcher\Hash.cs" />
    <Compile Include="PatternMatcher\IDictionaryExtensions.cs" />
    <Compile Include="PatternMatcher\ImmutableArrayExtensions.cs" />
    <Compile Include="PatternMatcher\IObjectWritable.cs" />
    <Compile Include="PatternMatcher\NormalizedTextSpanCollection.cs" />
    <Compile Include="PatternMatcher\ObjectPool.cs" />
    <Compile Include="PatternMatcher\ObjectReader.cs" />
    <Compile Include="PatternMatcher\ObjectWriter.cs" />
    <Compile Include="PatternMatcher\PatternMatch.cs" />
    <Compile Include="PatternMatcher\PatternMatcher.cs" />
    <Compile Include="PatternMatcher\PatternMatcher.Segment.cs" />
    <Compile Include="PatternMatcher\PatternMatcher.TextChunk.cs" />
    <Compile Include="PatternMatcher\PatternMatches.cs" />
    <Compile Include="PatternMatcher\PatternMatchKind.cs" />
    <Compile Include="PatternMatcher\PooledHashSet.cs" />
    <Compile Include="PatternMatcher\PooledStringBuilder.cs" />
    <Compile Include="PatternMatcher\SpellChecker.cs" />
    <Compile Include="PatternMatcher\StringBreaker.cs" />
    <Compile Include="PatternMatcher\StringSlice.cs" />
    <Compile Include="PatternMatcher\TextSpan.cs" />
    <Compile Include="PatternMatcher\VersionStamp.cs" />
    <Compile Include="Properties\AssemblyInfo.cs" />
    <Compile Include="Microsoft.VisualStudio.Package.LanguageService.cs">
      <AutoGen>True</AutoGen>
      <DesignTime>True</DesignTime>
      <DependentUpon>Microsoft.VisualStudio.Package.LanguageService.resx</DependentUpon>
      <SubType>Code</SubType>
    </Compile>
    <Compile Include="NativeMethods.cs" />
    <Compile Include="Preferences.cs" />
    <Compile Include="Scanner.cs" />
    <Compile Include="Source.cs" />
    <Compile Include="Tracing.cs" />
    <Compile Include="UnsafeNativeMethods.cs" />
    <Compile Include="Utilities.cs" />
    <Compile Include="ViewFilter.cs" />
  </ItemGroup>
  <ItemGroup>
    <EmbeddedResource Include="Microsoft.VisualStudio.Package.LanguageService.resx">
      <Generator>ResXCodeGenerator</Generator>
      <LastGenOutput>Microsoft.VisualStudio.Package.LanguageService.cs</LastGenOutput>
      <CustomToolNamespace>Microsoft.VisualStudio.Package.LanguageServiceResources</CustomToolNamespace>
      <SubType>Designer</SubType>
    </EmbeddedResource>
    <EmbeddedResource Include="Resources\completionset.bmp">
      <LogicalName>Resources.completionset.bmp</LogicalName>
    </EmbeddedResource>
  </ItemGroup>
  <Import Project="$(MSBuildToolsPath)\Microsoft.CSharp.targets" />
  <Import Project="$(FSharpSourcesRoot)\Microbuild.Settings.targets" />
  <Import Project="$(VsSDKInstall)\Microsoft.VsSDK.targets" />
  <Target Name="GatherBinariesToBeSigned" AfterTargets="CopyFilesToOutputDirectory">
    <ItemGroup>
      <BinariesToBeSigned Include="$(OutDir)$(AssemblyName).dll" />
      <BinariesToBeSigned Include="$(OutDir)**\$(AssemblyName).resources.dll" />
      <FilesToSign Include="@(BinariesToBeSigned)">
        <Authenticode>Microsoft</Authenticode>
        <StrongName>StrongName</StrongName>
      </FilesToSign>
    </ItemGroup>
  </Target>
</Project><|MERGE_RESOLUTION|>--- conflicted
+++ resolved
@@ -32,7 +32,6 @@
     <GeneratePkgDefFile>true</GeneratePkgDefFile>
     <IncludePkgdefInVSIXContainer>true</IncludePkgdefInVSIXContainer>
   </PropertyGroup>
-<<<<<<< HEAD
   <PropertyGroup>
     <SignAssembly>true</SignAssembly>
     <AssemblyOriginatorKeyFile>$(FSharpSourcesRoot)\fsharp\msft.pubkey</AssemblyOriginatorKeyFile>
@@ -40,7 +39,6 @@
     <StrongNames>true</StrongNames>
     <DelaySign>true</DelaySign>
   </PropertyGroup>
-=======
   <ItemGroup>
     <FilesToLocalize Include="$(OutDir)$(AssemblyName).dll">
       <TranslationFile>$(FSharpSourcesRoot)\..\loc\lcl\{Lang}\$(AssemblyName).dll.lcl</TranslationFile>
@@ -49,7 +47,6 @@
       <InProject>false</InProject>
     </FilesToLocalize>
   </ItemGroup>
->>>>>>> 3f667b5f
   <Import Project="$(FSharpSourcesRoot)\FSharpSource.settings.targets" />
   <ItemGroup>
     <ProjectReference Include="..\FSharp.VS.FSI\FSharp.VS.FSI.fsproj">
