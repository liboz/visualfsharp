--- conflicted
+++ resolved
@@ -292,6 +292,8 @@
 
 call :UPLOAD_XML
 
+call :UPLOAD_XML
+
 goto :EOF
 
 :UPLOAD_XML
@@ -302,11 +304,6 @@
 
 goto :EOF
 
-<<<<<<< HEAD
-call :UPLOAD_XML
-
-goto :EOF
-
 :UPLOAD_XML
 
 rem See <http://www.appveyor.com/docs/environment-variables>
@@ -315,7 +312,5 @@
 
 goto :EOF
 
-=======
->>>>>>> ab9051a0
 :: Note: "goto :EOF" returns from an in-batchfile "call" command
 :: in preference to returning from the entire batch file.